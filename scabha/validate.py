--- conflicted
+++ resolved
@@ -4,12 +4,7 @@
 import yaml
 import re
 from typing import *
-<<<<<<< HEAD
-=======
-from collections import OrderedDict
-
-from omegaconf import OmegaConf, ListConfig, DictConfig, MISSING
->>>>>>> a9c24928
+
 import pydantic
 import pydantic.dataclasses
 
