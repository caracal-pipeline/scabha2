--- conflicted
+++ resolved
@@ -131,8 +131,6 @@
     # # might need a re-think, but we can leave them in for now  
     # pattern: Optional[str] = None
 
-<<<<<<< HEAD
-=======
     # arbitrary metadata associated with parameter
     metadata: Dict[str, Any] = EmptyDictDefault() 
 
@@ -149,7 +147,6 @@
         self.choices = natify(self.choices)
 
 
->>>>>>> 9035af8f
 @dataclass
 class Cargo(object):
     name: Optional[str] = None                    # cab name (if None, use image or command name)
@@ -159,10 +156,6 @@
     inputs: Dict[str, Parameter] = EmptyDictDefault()
     outputs: Dict[str, Parameter] = EmptyDictDefault()
     defaults: Dict[str, Any] = EmptyDictDefault()
-<<<<<<< HEAD
-=======
-
->>>>>>> 9035af8f
     backend: Optional[str] = None                 # backend, if not default
 
     dynamic_schema: Optional[str] = None          # function to call to augment inputs/outputs dynamically
